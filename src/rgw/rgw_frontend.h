--- conflicted
+++ resolved
@@ -273,11 +273,7 @@
     /* Initialize the registry of auth strategies which will coordinate
      * the dynamic reconfiguration. */
     auto auth_registry = \
-<<<<<<< HEAD
-      rgw::auth::StrategyRegistry::create(g_ceph_context, implicit_tenants, store);
-=======
-      rgw::auth::StrategyRegistry::create(g_ceph_context, store->pctl);
->>>>>>> 2bf10310
+      rgw::auth::StrategyRegistry::create(g_ceph_context, implicit_tenants, store->pctl);
 
     for (auto frontend : frontends)
       frontend->unpause_with_new_config(store, auth_registry);
