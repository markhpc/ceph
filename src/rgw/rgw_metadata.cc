// -*- mode:C++; tab-width:8; c-basic-offset:2; indent-tabs-mode:t -*-
// vim: ts=8 sw=2 smarttab

#include "common/ceph_json.h"
#include "rgw_metadata.h"
#include "rgw_coroutine.h"
#include "cls/version/cls_version_types.h"

#include "rgw_rados.h"
#include "rgw_tools.h"

#define dout_subsys ceph_subsys_rgw

<<<<<<< HEAD
void LogStatusDump::dump(Formatter *f) const {
  string s;
  switch (status) {
    case MDLOG_STATUS_WRITE:
      s = "write";
      break;
    case MDLOG_STATUS_SETATTRS:
      s = "set_attrs";
      break;
    case MDLOG_STATUS_REMOVE:
      s = "remove";
      break;
    case MDLOG_STATUS_COMPLETE:
      s = "complete";
      break;
    case MDLOG_STATUS_ABORT:
      s = "abort";
      break;
    default:
      s = "unknown";
      break;
=======
struct LogStatusDump {
  RGWMDLogStatus status;

  explicit LogStatusDump(RGWMDLogStatus _status) : status(_status) {}
  void dump(Formatter *f) const {
    string s;
    switch (status) {
      case MDLOG_STATUS_WRITE:
        s = "write";
        break;
      case MDLOG_STATUS_SETATTRS:
        s = "set_attrs";
        break;
      case MDLOG_STATUS_REMOVE:
        s = "remove";
        break;
      case MDLOG_STATUS_COMPLETE:
        s = "complete";
        break;
      case MDLOG_STATUS_ABORT:
        s = "abort";
        break;
      default:
        s = "unknown";
        break;
    }
    encode_json("status", s, f);
>>>>>>> 7731ae92
  }
  encode_json("status", s, f);
}

void RGWMetadataLogData::encode(bufferlist& bl) const {
  ENCODE_START(1, 1, bl);
  ::encode(read_version, bl);
  ::encode(write_version, bl);
  uint32_t s = (uint32_t)status;
  ::encode(s, bl);
  ENCODE_FINISH(bl);
}

void RGWMetadataLogData::decode(bufferlist::iterator& bl) {
   DECODE_START(1, bl);
   ::decode(read_version, bl);
   ::decode(write_version, bl);
   uint32_t s;
   ::decode(s, bl);
   status = (RGWMDLogStatus)s;
   DECODE_FINISH(bl);
}

void RGWMetadataLogData::dump(Formatter *f) const {
  encode_json("read_version", read_version, f);
  encode_json("write_version", write_version, f);
  encode_json("status", LogStatusDump(status), f);
}

void decode_json_obj(RGWMDLogStatus& status, JSONObj *obj) {
  string s;
  JSONDecoder::decode_json("status", s, obj);
  if (s == "complete") {
    status = MDLOG_STATUS_COMPLETE;
  } else if (s == "write") {
    status = MDLOG_STATUS_WRITE;
  } else if (s == "remove") {
    status = MDLOG_STATUS_REMOVE;
  } else if (s == "set_attrs") {
    status = MDLOG_STATUS_SETATTRS;
  } else if (s == "abort") {
    status = MDLOG_STATUS_ABORT;
  } else {
    status = MDLOG_STATUS_UNKNOWN;
  }
}

void RGWMetadataLogData::decode_json(JSONObj *obj) {
  JSONDecoder::decode_json("read_version", read_version, obj);
  JSONDecoder::decode_json("write_version", write_version, obj);
  JSONDecoder::decode_json("status", status, obj);
}


int RGWMetadataLog::add_entry(RGWRados *store, RGWMetadataHandler *handler, const string& section, const string& key, bufferlist& bl) {
  if (!store->need_to_log_metadata())
    return 0;

  string oid;

  string hash_key;
  handler->get_hash_key(section, key, hash_key);

  int shard_id;
  store->shard_name(prefix, cct->_conf->rgw_md_log_max_shards, hash_key, oid, &shard_id);
  mark_modified(shard_id);
  utime_t now = ceph_clock_now(cct);
  return store->time_log_add(oid, now, section, key, bl);
}

int RGWMetadataLog::get_log_shard_id(RGWRados *store, RGWMetadataHandler *handler, const string& section, const string& key)
{
  string oid;

  string hash_key;
  handler->get_hash_key(section, key, hash_key);

  int shard_id;
  store->shard_name(prefix, cct->_conf->rgw_md_log_max_shards, hash_key, oid, &shard_id);

  return shard_id;
}

int RGWMetadataLog::store_entries_in_shard(RGWRados *store, list<cls_log_entry>& entries, int shard_id, librados::AioCompletion *completion)
{
  string oid;

  mark_modified(shard_id);
  store->shard_name(prefix, shard_id, oid);
  return store->time_log_add(oid, entries, completion, false);
}

void RGWMetadataLog::init_list_entries(int shard_id, utime_t& from_time, utime_t& end_time, 
                                       string& marker, void **handle)
{
  LogListCtx *ctx = new LogListCtx();

  ctx->cur_shard = shard_id;
  ctx->from_time = from_time;
  ctx->end_time  = end_time;
  ctx->marker    = marker;

  get_shard_oid(ctx->cur_shard, ctx->cur_oid);

  *handle = (void *)ctx;
}

void RGWMetadataLog::complete_list_entries(void *handle) {
  LogListCtx *ctx = static_cast<LogListCtx *>(handle);
  delete ctx;
}

int RGWMetadataLog::list_entries(void *handle,
				 int max_entries,
				 list<cls_log_entry>& entries,
				 string *last_marker,
				 bool *truncated) {
  LogListCtx *ctx = static_cast<LogListCtx *>(handle);

  if (!max_entries) {
    *truncated = false;
    return 0;
  }

  int ret = store->time_log_list(ctx->cur_oid, ctx->from_time, ctx->end_time,
				 max_entries, entries, ctx->marker,
				 last_marker, truncated);
  if ((ret < 0) && (ret != -ENOENT))
    return ret;

  if (ret == -ENOENT)
    *truncated = false;

  return 0;
}

int RGWMetadataLog::get_info(int shard_id, RGWMetadataLogInfo *info)
{
  string oid;
  get_shard_oid(shard_id, oid);

  cls_log_header header;

  int ret = store->time_log_info(oid, &header);
  if ((ret < 0) && (ret != -ENOENT))
    return ret;

  info->marker = header.max_marker;
  info->last_update = header.max_time;

  return 0;
}

static void _mdlog_info_completion(librados::completion_t cb, void *arg);

class RGWMetadataLogInfoCompletion : public RefCountedObject {
  RGWMetadataLogInfo *pinfo;
  RGWCompletionManager *completion_manager;
  void *user_info;
  int *pret;
  cls_log_header header;
  librados::IoCtx io_ctx;
  librados::AioCompletion *completion;

public:
  RGWMetadataLogInfoCompletion(RGWMetadataLogInfo *_pinfo, RGWCompletionManager *_cm, void *_uinfo, int *_pret) :
                                               pinfo(_pinfo), completion_manager(_cm), user_info(_uinfo), pret(_pret) {
    completion = librados::Rados::aio_create_completion((void *)this, _mdlog_info_completion, NULL);
  }

  ~RGWMetadataLogInfoCompletion() {
    completion->release();
  }

  void finish(librados::completion_t cb) {
    *pret = completion->get_return_value();
    if (*pret >= 0) {
      pinfo->marker = header.max_marker;
      pinfo->last_update = header.max_time;
    }
    completion_manager->complete(user_info);
    put();
  }

  librados::IoCtx& get_io_ctx() { return io_ctx; }

  cls_log_header *get_header() {
    return &header;
  }

  librados::AioCompletion *get_completion() {
    return completion;
  }
};

static void _mdlog_info_completion(librados::completion_t cb, void *arg)
{
  RGWMetadataLogInfoCompletion *infoc = (RGWMetadataLogInfoCompletion *)arg;
  infoc->finish(cb);
}

int RGWMetadataLog::get_info_async(int shard_id, RGWMetadataLogInfo *info, RGWCompletionManager *completion_manager, void *user_info, int *pret)
{
  string oid;
  get_shard_oid(shard_id, oid);

  RGWMetadataLogInfoCompletion *req_completion = new RGWMetadataLogInfoCompletion(info, completion_manager, user_info, pret);

  req_completion->get();

  int ret = store->time_log_info_async(req_completion->get_io_ctx(), oid, req_completion->get_header(), req_completion->get_completion());
  if (ret < 0) {
    return ret;
  }

  req_completion->put();

  return 0;
}

int RGWMetadataLog::trim(int shard_id, const utime_t& from_time, const utime_t& end_time,
                         const string& start_marker, const string& end_marker)
{
  string oid;
  get_shard_oid(shard_id, oid);

  int ret;

  ret = store->time_log_trim(oid, from_time, end_time, start_marker, end_marker);

  if (ret == -ENOENT)
    ret = 0;

  return ret;
}
  
int RGWMetadataLog::lock_exclusive(int shard_id, utime_t& duration, string& zone_id, string& owner_id) {
  string oid;
  get_shard_oid(shard_id, oid);

  return store->lock_exclusive(store->get_zone_params().log_pool, oid, duration, zone_id, owner_id);
}

int RGWMetadataLog::unlock(int shard_id, string& zone_id, string& owner_id) {
  string oid;
  get_shard_oid(shard_id, oid);

  return store->unlock(store->get_zone_params().log_pool, oid, zone_id, owner_id);
}

void RGWMetadataLog::mark_modified(int shard_id)
{
  lock.get_read();
  if (modified_shards.find(shard_id) != modified_shards.end()) {
    lock.unlock();
    return;
  }
  lock.unlock();

  RWLock::WLocker wl(lock);
  modified_shards.insert(shard_id);
}

void RGWMetadataLog::read_clear_modified(set<int> &modified)
{
  RWLock::WLocker wl(lock);
  modified.swap(modified_shards);
  modified_shards.clear();
}

obj_version& RGWMetadataObject::get_version()
{
  return objv;
}

class RGWMetadataTopHandler : public RGWMetadataHandler {
  struct iter_data {
    list<string> sections;
    list<string>::iterator iter;
  };

public:
  RGWMetadataTopHandler() {}

  virtual string get_type() { return string(); }

  virtual int get(RGWRados *store, string& entry, RGWMetadataObject **obj) { return -ENOTSUP; }
  virtual int put(RGWRados *store, string& entry, RGWObjVersionTracker& objv_tracker,
                  time_t mtime, JSONObj *obj, sync_type_t sync_type) { return -ENOTSUP; }

  virtual void get_pool_and_oid(RGWRados *store, const string& key, rgw_bucket& bucket, string& oid) {}

  virtual int remove(RGWRados *store, string& entry, RGWObjVersionTracker& objv_tracker) { return -ENOTSUP; }

  virtual int list_keys_init(RGWRados *store, void **phandle) {
    iter_data *data = new iter_data;
    store->meta_mgr->get_sections(data->sections);
    data->iter = data->sections.begin();

    *phandle = data;

    return 0;
  }
  virtual int list_keys_next(void *handle, int max, list<string>& keys, bool *truncated)  {
    iter_data *data = static_cast<iter_data *>(handle);
    for (int i = 0; i < max && data->iter != data->sections.end(); ++i, ++(data->iter)) {
      keys.push_back(*data->iter);
    }

    *truncated = (data->iter != data->sections.end());

    return 0;
  }
  virtual void list_keys_complete(void *handle) {
    iter_data *data = static_cast<iter_data *>(handle);

    delete data;
  }
};

static RGWMetadataTopHandler md_top_handler;

RGWMetadataManager::RGWMetadataManager(CephContext *_cct, RGWRados *_store) : cct(_cct), store(_store)
{
  md_log = new RGWMetadataLog(_cct, _store);
}

RGWMetadataManager::~RGWMetadataManager()
{
  map<string, RGWMetadataHandler *>::iterator iter;

  for (iter = handlers.begin(); iter != handlers.end(); ++iter) {
    delete iter->second;
  }

  handlers.clear();
  delete md_log;
}

int RGWMetadataManager::store_md_log_entries(list<cls_log_entry>& entries, int shard_id, librados::AioCompletion *completion)
{
  return md_log->store_entries_in_shard(store, entries, shard_id, completion);
}

int RGWMetadataManager::register_handler(RGWMetadataHandler *handler)
{
  string type = handler->get_type();

  if (handlers.find(type) != handlers.end())
    return -EINVAL;

  handlers[type] = handler;

  return 0;
}

RGWMetadataHandler *RGWMetadataManager::get_handler(const string& type)
{
  map<string, RGWMetadataHandler *>::iterator iter = handlers.find(type);
  if (iter == handlers.end())
    return NULL;

  return iter->second;
}

void RGWMetadataManager::parse_metadata_key(const string& metadata_key, string& type, string& entry)
{
  int pos = metadata_key.find(':');
  if (pos < 0) {
    type = metadata_key;
  } else {
    type = metadata_key.substr(0, pos);
    entry = metadata_key.substr(pos + 1);
  }
}

int RGWMetadataManager::find_handler(const string& metadata_key, RGWMetadataHandler **handler, string& entry)
{
  string type;

  parse_metadata_key(metadata_key, type, entry);

  if (type.empty()) {
    *handler = &md_top_handler;
    return 0;
  }

  map<string, RGWMetadataHandler *>::iterator iter = handlers.find(type);
  if (iter == handlers.end())
    return -ENOENT;

  *handler = iter->second;

  return 0;

}

int RGWMetadataManager::get(string& metadata_key, Formatter *f)
{
  RGWMetadataHandler *handler;
  string entry;
  int ret = find_handler(metadata_key, &handler, entry);
  if (ret < 0) {
    return ret;
  }

  RGWMetadataObject *obj;

  ret = handler->get(store, entry, &obj);
  if (ret < 0) {
    return ret;
  }

  f->open_object_section("metadata_info");
  encode_json("key", metadata_key, f);
  encode_json("ver", obj->get_version(), f);
  time_t mtime = obj->get_mtime();
  if (mtime > 0) {
    encode_json("mtime", mtime, f);
  }
  encode_json("data", *obj, f);
  f->close_section();

  delete obj;

  return 0;
}

int RGWMetadataManager::put(string& metadata_key, bufferlist& bl,
                            RGWMetadataHandler::sync_type_t sync_type,
                            obj_version *existing_version)
{
  RGWMetadataHandler *handler;
  string entry;

  int ret = find_handler(metadata_key, &handler, entry);
  if (ret < 0)
    return ret;

  JSONParser parser;
  if (!parser.parse(bl.c_str(), bl.length())) {
    return -EINVAL;
  }

  RGWObjVersionTracker objv_tracker;

  obj_version *objv = &objv_tracker.write_version;

  time_t mtime = 0;

  try {
    JSONDecoder::decode_json("key", metadata_key, &parser);
    JSONDecoder::decode_json("ver", *objv, &parser);
    JSONDecoder::decode_json("mtime", mtime, &parser);
  } catch (JSONDecoder::err& e) {
    return -EINVAL;
  }

  JSONObj *jo = parser.find_obj("data");
  if (!jo) {
    return -EINVAL;
  }

  ret = handler->put(store, entry, objv_tracker, mtime, jo, sync_type);
  if (existing_version) {
    *existing_version = objv_tracker.read_version;
  }
  return ret;
}

int RGWMetadataManager::remove(string& metadata_key)
{
  RGWMetadataHandler *handler;
  string entry;

  int ret = find_handler(metadata_key, &handler, entry);
  if (ret < 0)
    return ret;

  RGWMetadataObject *obj;

  ret = handler->get(store, entry, &obj);
  if (ret < 0) {
    return ret;
  }

  RGWObjVersionTracker objv_tracker;

  objv_tracker.read_version = obj->get_version();

  delete obj;

  return handler->remove(store, entry, objv_tracker);
}

int RGWMetadataManager::lock_exclusive(string& metadata_key, utime_t duration, string& owner_id) {
  RGWMetadataHandler *handler;
  string entry;
  string zone_id;

  int ret = find_handler(metadata_key, &handler, entry);
  if (ret < 0) 
    return ret;

  rgw_bucket pool;
  string oid;

  handler->get_pool_and_oid(store, entry, pool, oid);

  return store->lock_exclusive(pool, oid, duration, zone_id, owner_id);  
}

int RGWMetadataManager::unlock(string& metadata_key, string& owner_id) {
  librados::IoCtx io_ctx;
  RGWMetadataHandler *handler;
  string entry;
  string zone_id;

  int ret = find_handler(metadata_key, &handler, entry);
  if (ret < 0) 
    return ret;

  rgw_bucket pool;
  string oid;

  handler->get_pool_and_oid(store, entry, pool, oid);

  return store->unlock(pool, oid, zone_id, owner_id);  
}

struct list_keys_handle {
  void *handle;
  RGWMetadataHandler *handler;
};


int RGWMetadataManager::list_keys_init(string& section, void **handle)
{
  string entry;
  RGWMetadataHandler *handler;

  int ret;

  ret = find_handler(section, &handler, entry);
  if (ret < 0) {
    return -ENOENT;
  }

  list_keys_handle *h = new list_keys_handle;
  h->handler = handler;
  ret = handler->list_keys_init(store, &h->handle);
  if (ret < 0) {
    delete h;
    return ret;
  }

  *handle = (void *)h;

  return 0;
}

int RGWMetadataManager::list_keys_next(void *handle, int max, list<string>& keys, bool *truncated)
{
  list_keys_handle *h = static_cast<list_keys_handle *>(handle);

  RGWMetadataHandler *handler = h->handler;

  return handler->list_keys_next(h->handle, max, keys, truncated);
}


void RGWMetadataManager::list_keys_complete(void *handle)
{
  list_keys_handle *h = static_cast<list_keys_handle *>(handle);

  RGWMetadataHandler *handler = h->handler;

  handler->list_keys_complete(h->handle);
  delete h;
}

void RGWMetadataManager::dump_log_entry(cls_log_entry& entry, Formatter *f)
{
  f->open_object_section("entry");
  f->dump_string("id", entry.id);
  f->dump_string("section", entry.section);
  f->dump_string("name", entry.name);
  entry.timestamp.gmtime(f->dump_stream("timestamp"));

  try {
    RGWMetadataLogData log_data;
    bufferlist::iterator iter = entry.data.begin();
    ::decode(log_data, iter);

    encode_json("data", log_data, f);
  } catch (buffer::error& err) {
    lderr(cct) << "failed to decode log entry: " << entry.section << ":" << entry.name<< " ts=" << entry.timestamp << dendl;
  }
  f->close_section();
}

void RGWMetadataManager::get_sections(list<string>& sections)
{
  for (map<string, RGWMetadataHandler *>::iterator iter = handlers.begin(); iter != handlers.end(); ++iter) {
    sections.push_back(iter->first);
  }
}

int RGWMetadataManager::pre_modify(RGWMetadataHandler *handler, string& section, const string& key,
                                   RGWMetadataLogData& log_data, RGWObjVersionTracker *objv_tracker,
                                   RGWMDLogStatus op_type)
{
  section = handler->get_type();

  /* if write version has not been set, and there's a read version, set it so that we can
   * log it
   */
  if (objv_tracker) {
    if (objv_tracker->read_version.ver && !objv_tracker->write_version.ver) {
      objv_tracker->write_version = objv_tracker->read_version;
      objv_tracker->write_version.ver++;
    }
    log_data.read_version = objv_tracker->read_version;
    log_data.write_version = objv_tracker->write_version;
  }

  log_data.status = op_type;

  bufferlist logbl;
  ::encode(log_data, logbl);

  int ret = md_log->add_entry(store, handler, section, key, logbl);
  if (ret < 0)
    return ret;

  return 0;
}

int RGWMetadataManager::post_modify(RGWMetadataHandler *handler, const string& section, const string& key, RGWMetadataLogData& log_data,
                                    RGWObjVersionTracker *objv_tracker, int ret)
{
  if (ret >= 0)
    log_data.status = MDLOG_STATUS_COMPLETE;
  else 
    log_data.status = MDLOG_STATUS_ABORT;

  bufferlist logbl;
  ::encode(log_data, logbl);

  int r = md_log->add_entry(store, handler, section, key, logbl);
  if (ret < 0)
    return ret;

  if (r < 0)
    return r;

  return 0;
}

string RGWMetadataManager::heap_oid(RGWMetadataHandler *handler, const string& key, const obj_version& objv)
{
  char buf[objv.tag.size() + 32];
  snprintf(buf, sizeof(buf), "%s:%lld", objv.tag.c_str(), (long long)objv.ver);
  return string(".meta:") + handler->get_type() + ":" + key + ":" + buf;
}

int RGWMetadataManager::store_in_heap(RGWMetadataHandler *handler, const string& key, bufferlist& bl,
                                      RGWObjVersionTracker *objv_tracker, time_t mtime,
				      map<string, bufferlist> *pattrs)
{
  if (!objv_tracker) {
    return -EINVAL;
  }

  rgw_bucket heap_pool(store->get_zone_params().metadata_heap);

  RGWObjVersionTracker otracker;
  otracker.write_version = objv_tracker->write_version;
  string oid = heap_oid(handler, key, objv_tracker->write_version);
  int ret = rgw_put_system_obj(store, heap_pool, oid,
                               bl.c_str(), bl.length(), false,
                               &otracker, mtime, pattrs);
  if (ret < 0) {
    ldout(store->ctx(), 0) << "ERROR: rgw_put_system_obj() oid=" << oid << ") returned ret=" << ret << dendl;
    return ret;
  }

  return 0;
}

int RGWMetadataManager::remove_from_heap(RGWMetadataHandler *handler, const string& key, RGWObjVersionTracker *objv_tracker)
{
  if (!objv_tracker) {
    return -EINVAL;
  }

  rgw_bucket heap_pool(store->get_zone_params().metadata_heap);

  string oid = heap_oid(handler, key, objv_tracker->write_version);
  rgw_obj obj(heap_pool, oid);
  int ret = store->delete_system_obj(obj);
  if (ret < 0) {
    ldout(store->ctx(), 0) << "ERROR: store->delete_system_obj()=" << oid << ") returned ret=" << ret << dendl;
    return ret;
  }

  return 0;
}

int RGWMetadataManager::put_entry(RGWMetadataHandler *handler, const string& key, bufferlist& bl, bool exclusive,
                                  RGWObjVersionTracker *objv_tracker, time_t mtime, map<string, bufferlist> *pattrs)
{
  string section;
  RGWMetadataLogData log_data;
  int ret = pre_modify(handler, section, key, log_data, objv_tracker, MDLOG_STATUS_WRITE);
  if (ret < 0)
    return ret;

  string oid;
  rgw_bucket bucket;

  handler->get_pool_and_oid(store, key, bucket, oid);

  ret = store_in_heap(handler, key, bl, objv_tracker, mtime, pattrs);
  if (ret < 0) {
    ldout(store->ctx(), 0) << "ERROR: " << __func__ << ": store_in_heap() key=" << key << " returned ret=" << ret << dendl;
    goto done;
  }

  ret = rgw_put_system_obj(store, bucket, oid,
                           bl.c_str(), bl.length(), exclusive,
                           objv_tracker, mtime, pattrs);
  if (ret < 0) {
    int r = remove_from_heap(handler, key, objv_tracker);
    if (r < 0) {
      ldout(store->ctx(), 0) << "ERROR: " << __func__ << ": remove_from_heap() key=" << key << " returned ret=" << r << dendl;
    }
  }
done:
  /* cascading ret into post_modify() */

  ret = post_modify(handler, section, key, log_data, objv_tracker, ret);
  if (ret < 0)
    return ret;

  return 0;
}

int RGWMetadataManager::remove_entry(RGWMetadataHandler *handler, string& key, RGWObjVersionTracker *objv_tracker)
{
  string section;
  RGWMetadataLogData log_data;
  int ret = pre_modify(handler, section, key, log_data, objv_tracker, MDLOG_STATUS_REMOVE);
  if (ret < 0)
    return ret;

  string oid;
  rgw_bucket bucket;

  handler->get_pool_and_oid(store, key, bucket, oid);

  rgw_obj obj(bucket, oid);

  ret = store->delete_system_obj(obj, objv_tracker);
  /* cascading ret into post_modify() */

  ret = post_modify(handler, section, key, log_data, objv_tracker, ret);
  if (ret < 0)
    return ret;

  return 0;
}
<|MERGE_RESOLUTION|>--- conflicted
+++ resolved
@@ -11,29 +11,6 @@
 
 #define dout_subsys ceph_subsys_rgw
 
-<<<<<<< HEAD
-void LogStatusDump::dump(Formatter *f) const {
-  string s;
-  switch (status) {
-    case MDLOG_STATUS_WRITE:
-      s = "write";
-      break;
-    case MDLOG_STATUS_SETATTRS:
-      s = "set_attrs";
-      break;
-    case MDLOG_STATUS_REMOVE:
-      s = "remove";
-      break;
-    case MDLOG_STATUS_COMPLETE:
-      s = "complete";
-      break;
-    case MDLOG_STATUS_ABORT:
-      s = "abort";
-      break;
-    default:
-      s = "unknown";
-      break;
-=======
 struct LogStatusDump {
   RGWMDLogStatus status;
 
@@ -61,10 +38,8 @@
         break;
     }
     encode_json("status", s, f);
->>>>>>> 7731ae92
-  }
-  encode_json("status", s, f);
-}
+  }
+};
 
 void RGWMetadataLogData::encode(bufferlist& bl) const {
   ENCODE_START(1, 1, bl);
