--- conflicted
+++ resolved
@@ -1276,7 +1276,6 @@
   return 0;
 }
 
-<<<<<<< HEAD
 #define MAX_REST_RESPONSE (128 * 1024) // we expect a very small response
 static int send_to_remote_gateway(const string& remote, req_info& info,
                                   bufferlist& in_data, JSONParser& parser)
@@ -1460,12 +1459,12 @@
   return 0;
 }
 
-static int init_bucket_for_sync(const string& bucket_name, string& bucket_id)
+static int init_bucket_for_sync(const string& tenant, const string& bucket_name, string& bucket_id)
 {
   RGWBucketInfo bucket_info;
   rgw_bucket bucket;
 
-  int ret = init_bucket(bucket_name, bucket_id, bucket_info, bucket);
+  int ret = init_bucket(tenant, bucket_name, bucket_id, bucket_info, bucket);
   if (ret == -ENOENT) {
     if (bucket_id.empty()) {
       cerr << "ERROR: bucket id specified" << std::endl;
@@ -1482,8 +1481,6 @@
   return 0;
 }
 
-=======
->>>>>>> 46493d4e
 int main(int argc, char **argv) 
 {
   vector<const char*> args;
@@ -4450,7 +4447,7 @@
       cerr << "ERROR: bucket not specified" << std::endl;
       return EINVAL;
     }
-    int ret = init_bucket_for_sync(bucket_name, bucket_id);
+    int ret = init_bucket_for_sync(tenant, bucket_name, bucket_id);
     if (ret < 0) {
       return -ret;
     }
@@ -4477,7 +4474,7 @@
       cerr << "ERROR: bucket not specified" << std::endl;
       return EINVAL;
     }
-    int ret = init_bucket_for_sync(bucket_name, bucket_id);
+    int ret = init_bucket_for_sync(tenant, bucket_name, bucket_id);
     if (ret < 0) {
       return -ret;
     }
@@ -4509,7 +4506,7 @@
       cerr << "ERROR: bucket not specified" << std::endl;
       return EINVAL;
     }
-    int ret = init_bucket_for_sync(bucket_name, bucket_id);
+    int ret = init_bucket_for_sync(tenant, bucket_name, bucket_id);
     if (ret < 0) {
       return -ret;
     }
