--- conflicted
+++ resolved
@@ -160,8 +160,6 @@
     return;
   }
 
-<<<<<<< HEAD
-=======
   if (s->aws4_auth_needs_complete) {
     http_ret = do_aws4_auth_completion();
     if (http_ret < 0) {
@@ -169,7 +167,6 @@
     }
   }
   
->>>>>>> ce421725
   frame_metadata_key(s, metadata_key);
 
   RGWMetadataHandler::sync_type_t sync_type = RGWMetadataHandler::APPLY_ALWAYS;
