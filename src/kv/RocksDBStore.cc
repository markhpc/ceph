--- conflicted
+++ resolved
@@ -390,32 +390,24 @@
   uint64_t row_cache_size = cache_size * g_conf()->rocksdb_cache_row_ratio;
   uint64_t block_cache_size = cache_size - row_cache_size;
 
-<<<<<<< HEAD
-  if (g_conf->rocksdb_cache_type == "binned_lru") {
+  if (g_conf()->rocksdb_cache_type == "binned_lru") {
     bbt_opts.block_cache = rocksdb_cache::NewBinnedLRUCache(
       block_cache_size,
-      g_conf->rocksdb_cache_shard_bits);
-  } else if (g_conf->rocksdb_cache_type == "lru") {
-=======
-  if (g_conf()->rocksdb_cache_type == "lru") {
->>>>>>> 360211ed
+      g_conf()->rocksdb_cache_shard_bits);
+  } else if (g_conf()->rocksdb_cache_type == "lru") {
     bbt_opts.block_cache = rocksdb::NewLRUCache(
       block_cache_size,
       g_conf()->rocksdb_cache_shard_bits);
   } else if (g_conf()->rocksdb_cache_type == "clock") {
     bbt_opts.block_cache = rocksdb::NewClockCache(
       block_cache_size,
-<<<<<<< HEAD
-      g_conf->rocksdb_cache_shard_bits);
+      g_conf()->rocksdb_cache_shard_bits);
     if (!bbt_opts.block_cache) {
-      derr << "rocksdb_cache_type '" << g_conf->rocksdb_cache_type
+      derr << "rocksdb_cache_type '" << g_conf()->rocksdb_cache_type
            << "' chosen, but RocksDB not compiled with LibTBB. "
            << dendl;
       return -EINVAL;
     }
-=======
-      g_conf()->rocksdb_cache_shard_bits);
->>>>>>> 360211ed
   } else {
     derr << "unrecognized rocksdb_cache_type '" << g_conf()->rocksdb_cache_type
       << "'" << dendl;
@@ -1267,7 +1259,7 @@
   case PriorityCache::Priority::PRI0:
     {
       usage += cache->GetPinnedUsage();
-      if (g_conf->rocksdb_cache_type == "binned_lru") {
+      if (g_conf()->rocksdb_cache_type == "binned_lru") {
         auto binned_cache =
             std::static_pointer_cast<rocksdb_cache::BinnedLRUCache>(cache);
         usage += binned_cache->GetHighPriPoolUsage();
@@ -1278,7 +1270,7 @@
   case PriorityCache::Priority::LAST:
     { 
       usage = get_cache_usage() - cache->GetPinnedUsage(); 
-      if (g_conf->rocksdb_cache_type == "binned_lru") {
+      if (g_conf()->rocksdb_cache_type == "binned_lru") {
         auto binned_cache =
             std::static_pointer_cast<rocksdb_cache::BinnedLRUCache>(cache);
         usage -= binned_cache->GetHighPriPoolUsage();
@@ -1309,7 +1301,7 @@
   bbt_opts.block_cache->SetCapacity((size_t) total_bytes);
 
   // Set the high priority pool ratio is this is the binned LRU cache.
-  if (g_conf->rocksdb_cache_type == "binned_lru") {
+  if (g_conf()->rocksdb_cache_type == "binned_lru") {
     auto binned_cache =
         std::static_pointer_cast<rocksdb_cache::BinnedLRUCache>(bbt_opts.block_cache);
     int64_t high_pri_bytes = get_cache_bytes(PriorityCache::Priority::PRI0);
@@ -1320,21 +1312,6 @@
   return total_bytes;
 }
 
-<<<<<<< HEAD
-=======
-int RocksDBStore::set_cache_high_pri_pool_ratio(double ratio)
-{
-  if (g_conf()->rocksdb_cache_type != "lru") {
-    return -EOPNOTSUPP;
-  }
-  dout(10) << __func__ << " old ratio: " 
-          << bbt_opts.block_cache->GetHighPriPoolRatio() << " new ratio: "
-          << ratio << dendl;
-  bbt_opts.block_cache->SetHighPriPoolRatio(ratio);
-  return 0;
-}
-
->>>>>>> 360211ed
 int64_t RocksDBStore::get_cache_capacity() {
   return bbt_opts.block_cache->GetCapacity();
 }
