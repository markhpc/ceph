include(GetGitRevisionDescription)

enable_language(C ASM)
set(bindir ${CMAKE_INSTALL_PREFIX}/bin)
set(sbindir ${CMAKE_INSTALL_PREFIX}/sbin)
set(libdir ${CMAKE_INSTALL_PREFIX}/lib)
set(sysconfdir ${CMAKE_INSTALL_PREFIX}/etc)
set(pkgdatadir ${CMAKE_INSTALL_PREFIX}/share)
set(prefix ${CMAKE_INSTALL_PREFIX})

add_definitions("-DCEPH_LIBDIR=\"${libdir}\"")
add_definitions("-DCEPH_PKGLIBDIR=\"${libdir}\"")
add_definitions("-DHAVE_CONFIG_H -D__CEPH__ -D_FILE_OFFSET_BITS=64 -D_REENTRANT -D_THREAD_SAFE -D__STDC_FORMAT_MACROS -D_GNU_SOURCE")

set(CMAKE_ASM_COMPILER  ${PROJECT_SOURCE_DIR}/src/yasm-wrapper)
set(CMAKE_ASM_FLAGS "-f elf64")
set(CMAKE_C_FLAGS "${CMAKE_C_FLAGS} -rdynamic -Wall -Wtype-limits -Wignored-qualifiers -Winit-self -Wpointer-arith -Werror=format-security -fno-strict-aliasing -fsigned-char -fPIC")

execute_process(
  COMMAND yasm -f elf64 ${CMAKE_SOURCE_DIR}/src/common/crc32c_intel_fast_asm.S -o /dev/null
  RESULT_VARIABLE no_yasm
  OUTPUT_QUIET)
if(no_yasm)
  message(STATUS " we do not have a modern/working yasm")
else(no_yasm)
  message(STATUS " we have a modern and working yasm")
  execute_process(
    COMMAND uname -m
    OUTPUT_VARIABLE arch
    OUTPUT_STRIP_TRAILING_WHITESPACE)
  if(arch STREQUAL "x86_64")
    message(STATUS " we are x84_64")
    set(save_quiet ${CMAKE_REQUIRED_QUIET})
    set(CMAKE_REQUIRED_QUIET true)
    include(CheckCXXSourceCompiles)
    check_cxx_source_compiles("
      #if defined(__x86_64__) && defined(__ILP32__)
      #error x32
      #endif
      int main() {}
      " not_arch_x32)
    set(CMAKE_REQUIRED_QUIET ${save_quiet})
    if(not_arch_x32)
      message(STATUS " we are not x32")
      set(HAVE_GOOD_YASM_ELF64 1)
      add_definitions("-DHAVE_GOOD_YASM_ELF64")
      execute_process(COMMAND yasm -f elf64 -i
        ${CMAKE_SOURCE_DIR}/src/erasure-code/isa/isa-l/include/
        ${CMAKE_SOURCE_DIR}/src/erasure-code/isa/isa-l/erasure_code/gf_vect_dot_prod_avx2.asm.s
        -o /dev/null
        RESULT_VARIABLE rc
        OUTPUT_QUIET)
      if(NOT rc)
        set(HAVE_BETTER_YASM_ELF64 1)
        add_definitions("-DHAVE_BETTER_YASM_ELF64")
        message(STATUS " yasm can also build the isa-l stuff")
      endif(NOT rc)
    else(not_arch_x32)
      message(STATUS " we are x32; no yasm for you")
    endif(not_arch_x32)
  else(arch STREQUAL "x86_64")
    message(STATUS " we are not x86_64 && !x32")
  endif(arch STREQUAL "x86_64")
endif(no_yasm)


set(CMAKE_CXX_FLAGS "${CMAKE_C_FLAGS} -ftemplate-depth-1024 -Wno-invalid-offsetof -Wnon-virtual-dtor -Wno-invalid-offsetof -Wstrict-null-sentinel -Woverloaded-virtual")

# require c++11
include(CheckCXXCompilerFlag)
CHECK_CXX_COMPILER_FLAG("-std=c++11" COMPILER_SUPPORTS_CXX11)
if (COMPILER_SUPPORTS_CXX11)
  set(CMAKE_CXX_FLAGS "${CMAKE_CXX_FLAGS} -std=c++11")
else()
  message(FATAL_ERROR "The compiler ${CMAKE_CXX_COMPILER} has no C++11 support.")
endif()


set(EXTRALIBS uuid rt dl ${Boost_LIBS} ${ATOMIC_OPS_LIBRARIES})

if(${WITH_PROFILER})
  list(APPEND EXTRALIBS profiler)
endif(${WITH_PROFILER})

if(USE_NSS)
  if(NSS_FOUND)
    if(NSPR_FOUND)
      set(CMAKE_CXX_FLAGS "${CMAKE_CXX_FLAGS} -I${NSS_INCLUDE_DIR} -I${NSPR_INCLUDE_DIR}")
    endif(NSPR_FOUND)
  endif(NSS_FOUND)
endif(USE_NSS)

set(GCOV_PREFIX_STRIP 4)

option(ENABLE_GIT_VERSION "build Ceph with git version string" ON)
if(${ENABLE_GIT_VERSION})
  get_git_head_revision(GIT_REFSPEC CEPH_GIT_VER)
  git_describe(CEPH_GIT_NICE_VER --always)
else(${ENABLE_GIT_VERSION})
  set(CEPH_GIT_VER "no_version")
  set(CEPH_GIT_NICE_VER "Development")
endif(${ENABLE_GIT_VERSION})

# Python stuff
find_package(PythonInterp 2 QUIET)
if(NOT PYTHONINTERP_FOUND)
  message(FATAL_ERROR "Python 2 interpreter not found.")
endif(NOT PYTHONINTERP_FOUND)

# if CMAKE_INSTALL_PREFIX is an empty string, must replace
# it with "/" to make PYTHON_INSTALL_TEMPLATE an absolute path to be
# consistent with all other installation paths.
if(CMAKE_INSTALL_PREFIX)
  set(PYTHON_INSTALL_TEMPLATE "${CMAKE_INSTALL_PREFIX}")
else(CMAKE_INSTALL_PREFIX)
  set(PYTHON_INSTALL_TEMPLATE "/")
endif(CMAKE_INSTALL_PREFIX)

execute_process(
  COMMAND
  ${PYTHON_EXECUTABLE} -c "from distutils import sysconfig; print sysconfig.get_python_lib(1,0,prefix='${PYTHON_INSTALL_TEMPLATE}')"
  OUTPUT_VARIABLE PYTHON_INSTDIR
  OUTPUT_STRIP_TRAILING_WHITESPACE)

if(HAVE_XIO)
  set(CMAKE_CXX_FLAGS "${CMAKE_CXX_FLAGS} -I${Xio_INCLUDE_DIR}")
  list(APPEND EXTRALIBS ${Xio_LIBRARY} ibverbs rdmacm pthread rt)
endif(HAVE_XIO)

# sort out which allocator to use
if(Tcmalloc_FOUND)
  set(ALLOC_LIBS tcmalloc)
  set(CMAKE_CXX_FLAGS "${CMAKE_CXX_FLAGS} -fno-builtin-malloc -fno-builtin-calloc -fno-builtin-realloc -fno-builtin-free")
  set(TCMALLOC_srcs perfglue/heap_profiler.cc)
elseif(NOT Tcmalloc_FOUND AND JEMALLOC_FOUND)
  set(ALLOC_LIBS jemalloc)
  set(CMAKE_CXX_FLAGS "${CMAKE_CXX_FLAGS} -fno-builtin-malloc -fno-builtin-calloc -fno-builtin-realloc -fno-builtin-free")
  set(TCMALLOC_srcs perfglue/disabled_heap_profiler.cc)
elseif(${ALLOCATOR} STREQUAL "libc")
  set(TCMALLOC_srcs perfglue/disabled_heap_profiler.cc)
endif()

# tcmalloc heap profiler
set(heap_profiler_files ${TCMALLOC_srcs})
add_library(heap_profiler_objs OBJECT ${heap_profiler_files})

set(LIBEDIT_LIBS edit)

# Common infrastructure
configure_file(
  ${CMAKE_SOURCE_DIR}/src/ceph_ver.h.in.cmake
  ${CMAKE_BINARY_DIR}/src/include/ceph_ver.h
  @ONLY)

set(arch_files
  arch/arm.c
  arch/intel.c
  arch/probe.cc)

set(auth_files
  auth/AuthAuthorizeHandler.cc
  auth/AuthClientHandler.cc
  auth/AuthSessionHandler.cc
  auth/AuthMethodList.cc
  auth/cephx/CephxAuthorizeHandler.cc
  auth/cephx/CephxClientHandler.cc
  auth/cephx/CephxProtocol.cc
  auth/cephx/CephxSessionHandler.cc
  auth/none/AuthNoneAuthorizeHandler.cc
  auth/unknown/AuthUnknownAuthorizeHandler.cc
  auth/Crypto.cc
  auth/KeyRing.cc
  auth/RotatingKeyRing.cc)

set(mds_files)
list(APPEND mds_files
  mds/MDSMap.cc
  mds/inode_backtrace.cc
  mds/mdstypes.cc)

set(crush_srcs
  crush/builder.c
  crush/mapper.c
  crush/crush.c
  crush/hash.c
  crush/CrushWrapper.cc
  crush/CrushCompiler.cc
  crush/CrushTester.cc)

add_library(crush STATIC ${crush_srcs})

add_subdirectory(json_spirit)

set(xio_common_srcs)
if(HAVE_XIO)
  list(APPEND xio_common_srcs
    msg/xio/XioConnection.cc
    msg/xio/XioMsg.cc
    msg/xio/XioPool.cc
    msg/xio/XioMessenger.cc
    msg/xio/XioPortal.cc
    msg/xio/QueueStrategy.cc)
endif(HAVE_XIO)

if(HAVE_GOOD_YASM_ELF64)
  set(yasm_srcs
    common/crc32c_intel_fast_asm.S
    common/crc32c_intel_fast_zero_asm.S)
endif(HAVE_GOOD_YASM_ELF64)

set(libcommon_files
  ${CMAKE_BINARY_DIR}/src/include/ceph_ver.h
  ceph_ver.c
  common/DecayCounter.cc
  common/LogClient.cc
  common/LogEntry.cc
  common/PrebufferedStreambuf.cc
  common/BackTrace.cc
  common/perf_counters.cc
  common/Mutex.cc
  common/OutputDataSocket.cc
  common/admin_socket.cc
  common/admin_socket_client.cc
  common/bloom_filter.cc
  common/Readahead.cc
  ${crush_srcs}
  common/cmdparse.cc
  common/escape.c
  common/io_priority.cc
  common/Clock.cc
  common/ceph_time.cc
  common/Throttle.cc
  common/Timer.cc
  common/Finisher.cc
  common/environment.cc
  common/sctp_crc32.c
  common/crc32c.cc
  common/crc32c_intel_baseline.c
  common/crc32c_intel_fast.c
  ${yasm_srcs}
  common/assert.cc
  common/run_cmd.cc
  common/WorkQueue.cc
  common/ConfUtils.cc
  common/MemoryModel.cc
  common/fd.cc
  common/xattr.c
  common/str_list.cc
  common/str_map.cc
  common/snap_types.cc
  common/errno.cc
  common/TrackedOp.cc
  common/SloppyCRCMap.cc
  common/types.cc
  common/TextTable.cc
  log/Log.cc
  log/SubsystemMap.cc
  mon/MonCap.cc
  mon/MonClient.cc
  mon/MonMap.cc
  msg/simple/Accepter.cc
  msg/simple/DispatchQueue.cc
  msg/Message.cc
  osd/ECMsgTypes.cc
  osd/HitSet.cc
  common/RefCountedObj.cc
  msg/Messenger.cc
  msg/simple/Pipe.cc
  msg/simple/PipeConnection.cc
  msg/simple/SimpleMessenger.cc
  msg/async/AsyncConnection.cc
  msg/async/AsyncMessenger.cc
  msg/async/Event.cc
  msg/async/EventEpoll.cc
  msg/async/EventSelect.cc
  msg/async/net_handler.cc
  ${xio_common_srcs}
  msg/msg_types.cc
  common/hobject.cc
  osd/OSDMap.cc
  common/histogram.cc
  osd/osd_types.cc
  common/blkdev.cc
  common/common_init.cc
  common/pipe.c
  common/ceph_argparse.cc
  common/ceph_context.cc
  common/buffer.cc
  common/code_environment.cc
  common/dout.cc
  common/signal.cc
  common/simple_spin.cc
  common/Thread.cc
  common/Formatter.cc
  common/HeartbeatMap.cc
  common/PluginRegistry.cc
  common/ceph_fs.cc
  common/ceph_hash.cc
  common/ceph_strings.cc
  common/ceph_frag.cc
  common/config.cc
  common/utf8.c
  common/mime.c
  common/strtol.cc
  common/page.cc
  common/lockdep.cc
  common/version.cc
  common/hex.cc
  common/entity_name.cc
  common/ceph_crypto.cc
  common/ceph_crypto_cms.cc
  common/ceph_json.cc
  common/ipaddr.cc
  common/pick_address.cc
  common/address_helper.cc
  common/linux_version.c
  common/TracepointProvider.cc
  common/Cycles.cc
  osdc/Striper.cc
  osdc/Objecter.cc
  ${arch_files}
  ${auth_files}
  ${mds_files})
set(mon_common_files
  auth/AuthSessionHandler.cc
  auth/cephx/CephxSessionHandler.cc
  erasure-code/ErasureCodePlugin.cc)
add_library(mon_common_objs OBJECT ${mon_common_files})
set(common_mountcephfs_files
  common/armor.c
  common/safe_io.c
  common/module.c
  common/addr_parsing.c)
add_library(common_mountcephfs_objs OBJECT
  ${common_mountcephfs_files})

if(${HAVE_GPERFTOOLS})
  list(APPEND libcommon_files
    perfglue/cpu_profiler.cc)
else()
  list(APPEND libcommon_files
    perfglue/disabled_stubs.cc)
endif(${HAVE_GPERFTOOLS})

if(${ENABLE_SHARED})
  list(APPEND libcommon_files
    $<TARGET_OBJECTS:global_common_objs>)
endif(${ENABLE_SHARED})

add_library(common STATIC ${libcommon_files}
  $<TARGET_OBJECTS:mon_common_objs>
  $<TARGET_OBJECTS:common_mountcephfs_objs>)

set_source_files_properties(${CMAKE_SOURCE_DIR}/src/ceph_ver.c
  ${CMAKE_SOURCE_DIR}/src/common/version.cc
  ${CMAKE_SOURCE_DIR}/src/test/encoding/ceph_dencoder.cc
  APPEND PROPERTY OBJECT_DEPENDS ${CMAKE_BINARY_DIR}/src/include/ceph_ver.h)

if(${HAVE_GPERFTOOLS})
  target_link_libraries(common profiler)
endif(${HAVE_GPERFTOOLS})

add_library(common_utf8 STATIC common/utf8.c)

target_link_libraries(common json_spirit common_utf8 erasure_code rt uuid ${CRYPTO_LIBS} ${Boost_LIBRARIES} ${BLKID_LIBRARIES})

if(${WITH_LTTNG})
  add_subdirectory(tracing)
endif(${WITH_LTTNG})

set(libglobal_srcs
  global/global_init.cc
  global/pidfile.cc 
  global/signal_handler.cc)
set(global_common_files
  global/global_context.cc)
add_library(global_common_objs OBJECT ${global_common_files})
add_library(global STATIC ${libglobal_srcs}
  $<TARGET_OBJECTS:global_common_objs>)
target_link_libraries(global common ${CMAKE_THREAD_LIBS_INIT} ${CRYPTO_LIBS}
  ${EXTRALIBS})
if(${WITH_LTTNG})
  target_link_libraries(global lttng-ust dl) 
endif(${WITH_LTTNG})
if(${ENABLE_SHARED})
  set_target_properties(global PROPERTIES
    OUTPUT_NAME ceph-global VERSION "1.0.0" SOVERSION "1")
endif(${ENABLE_SHARED})

# rados object classes
add_subdirectory(cls)

# RADOS client/library
set(osdc_files
  osdc/Objecter.cc
  osdc/Filer.cc)
set(osdc_rbd_files
  osdc/ObjectCacher.cc
  osdc/Striper.cc)
add_library(osdc_rbd_objs OBJECT ${osdc_rbd_files})
add_library(osdc STATIC ${osdc_files} $<TARGET_OBJECTS:osdc_rbd_objs>)

set(librados_srcs
  librados/librados.cc
  librados/RadosClient.cc
  librados/IoCtxImpl.cc
  librados/snap_set_diff.cc
  librados/RadosXattrIter.cc
  )
add_library(librados ${CEPH_SHARED} ${librados_srcs}
  $<TARGET_OBJECTS:cls_references_objs>
  $<TARGET_OBJECTS:heap_profiler_objs>
  $<TARGET_OBJECTS:common_util_obj>)
add_dependencies(librados osdc)
target_link_libraries(librados PRIVATE osdc osd os global common cls_lock_client
  ${BLKID_LIBRARIES}
  ${CRYPTO_LIBS} ${EXTRALIBS} ${ALLOC_LIBS})
if(${WITH_LTTNG})
  target_link_libraries(librados PUBLIC librados_tp)
endif(${WITH_LTTNG})
if(${ENABLE_SHARED})
  set_target_properties(librados PROPERTIES OUTPUT_NAME rados VERSION 2.0.0
    SOVERSION 2)
endif(${ENABLE_SHARED})

add_library(librados_api STATIC common/buffer.cc librados/librados.cc)

install(FILES include/rados/librados.h
  include/rados/rados_types.h
  include/rados/rados_types.hpp
  include/rados/librados.hpp
  include/buffer.h
  include/buffer_fwd.h
  include/page.h
  include/crc32c.h
  DESTINATION include/rados)
install(TARGETS librados DESTINATION lib)

add_subdirectory(libradosstriper)

add_executable(ceph_scratchtool tools/scratchtool.c)
target_link_libraries(ceph_scratchtool librados global)
install(TARGETS ceph_scratchtool DESTINATION bin/debug)

add_executable(ceph_scratchtoolpp tools/scratchtoolpp.cc)
target_link_libraries(ceph_scratchtoolpp librados global)
install(TARGETS ceph_scratchtoolpp DESTINATION bin/debug)

add_executable(ceph_radosacl tools/radosacl.cc)
target_link_libraries(ceph_radosacl librados global)
install(TARGETS ceph_radosacl DESTINATION bin/debug)

add_executable(ceph-osdomap-tool tools/ceph_osdomap_tool.cc)
target_link_libraries(ceph-osdomap-tool os global ${Boost_PROGRAM_OPTIONS_LIBRARY})
install(TARGETS ceph-osdomap-tool DESTINATION bin)

add_executable(ceph-monstore-tool tools/ceph_monstore_tool.cc)
target_link_libraries(ceph-monstore-tool os global ${Boost_PROGRAM_OPTIONS_LIBRARY})
install(TARGETS ceph-monstore-tool DESTINATION bin)

add_executable(ceph-objectstore-tool 
  tools/ceph_objectstore_tool.cc
  tools/RadosDump.cc
  $<TARGET_OBJECTS:common_util_obj>
  $<TARGET_OBJECTS:heap_profiler_objs>)
target_link_libraries(ceph-objectstore-tool tcmalloc osd os global ${Boost_PROGRAM_OPTIONS_LIBRARY} dl)
install(TARGETS ceph-objectstore-tool DESTINATION bin)


set(rados_srcs
  tools/rados/rados.cc
  tools/RadosDump.cc
  tools/rados/RadosImport.cc
  tools/rados/PoolDump.cc
  common/obj_bencher.cc)
add_executable(rados ${rados_srcs} $<TARGET_OBJECTS:heap_profiler_objs>)
target_link_libraries(rados librados global ${BLKID_LIBRARIES} ${CMAKE_DL_LIBS} ${ALLOC_LIBS} libradosstriper)

if (WITH_CEPHFS)
  set(cephfs_journal_tool_srcs
    tools/cephfs/cephfs-journal-tool.cc
    tools/cephfs/JournalTool.cc
    tools/cephfs/JournalFilter.cc
    tools/cephfs/JournalScanner.cc
    tools/cephfs/EventOutput.cc
    tools/cephfs/Dumper.cc
    tools/cephfs/Resetter.cc
    tools/cephfs/MDSUtility.cc)
  add_executable(cephfs-journal-tool ${cephfs_journal_tool_srcs}
                 $<TARGET_OBJECTS:heap_profiler_objs>)
  target_link_libraries(cephfs-journal-tool librados mds osdc global
                        ${BLKID_LIBRARIES} ${CMAKE_DL_LIBS} ${ALLOC_LIBS})

  set(cephfs_table_tool_srcs
    tools/cephfs/cephfs-table-tool.cc
    tools/cephfs/TableTool.cc
    tools/cephfs/MDSUtility.cc)
  add_executable(cephfs-table-tool ${cephfs_table_tool_srcs}
                 $<TARGET_OBJECTS:heap_profiler_objs>)
  target_link_libraries(cephfs-table-tool librados mds osdc global
                        ${BLKID_LIBRARIES} ${CMAKE_DL_LIBS} ${ALLOC_LIBS})

  set(cephfs_data_scan_srcs
    tools/cephfs/cephfs-data-scan.cc
    tools/cephfs/DataScan.cc
    tools/cephfs/MDSUtility.cc)
  add_executable(cephfs-data-scan ${cephfs_data_scan_srcs}
                 $<TARGET_OBJECTS:heap_profiler_objs>)

  target_link_libraries(cephfs-data-scan librados mds osdc global
                        cls_cephfs_client
                        ${BLKID_LIBRARIES} ${CMAKE_DL_LIBS} ${ALLOC_LIBS})
endif (WITH_CEPHFS)

set(librados_config_srcs
  librados-config.cc)
add_executable(librados-config ${librados_config_srcs}
  $<TARGET_OBJECTS:heap_profiler_objs>)
target_link_libraries(librados-config librados global ${BLKID_LIBRARIES} ${CMAKE_DL_LIBS}
  ${ALLOC_LIBS})

install(TARGETS rados librados-config DESTINATION bin)

install(DIRECTORY ${CMAKE_SOURCE_DIR}/src/pybind/
  DESTINATION ${PYTHON_INSTDIR})

## dencoder
set(dencoder_srcs
  test/encoding/ceph_dencoder.cc
  krbd.cc
  common/secret.c
  common/TextTable.cc
  )
if(${WITH_RADOSGW})
  list(APPEND dencoder_srcs
    rgw/rgw_dencoder.cc
  )
  set(DENCODER_EXTRALIBS
    rgw_a
    cls_version_client
    cls_log_client
    cls_refcount_client
    cls_user_client
    cls_statelog_client
    cls_rgw_client
    curl
    expat
    fcgi
    resolv
  )
endif(${WITH_RADOSGW})

add_executable(ceph-dencoder ${dencoder_srcs} $<TARGET_OBJECTS:heap_profiler_objs>)
if(${WITH_RBD})
  set(DENCODER_EXTRALIBS
      ${DENCODER_EXTRALIBS}
      rbd_replay_types)
endif(${WITH_RBD})
target_link_libraries(ceph-dencoder
  librados
  librbd
  global
  osd
  mds
  mon
  osdc
  ${DENCODER_EXTRALIBS}
  journal
  cls_lock_client
  cls_refcount_client
  cls_log_client
  cls_statelog_client
  cls_version_client
  cls_replica_log_client
  cls_kvs
  cls_user_client
  cls_timeindex_client
  cls_journal_client
  blkid
  udev
  keyutils
  rbd_replay
  ${EXTRALIBS}
  ${ALLOC_LIBS}
  ${CMAKE_DL_LIBS}
  )

# Monitor
set(lib_mon_srcs
  auth/cephx/CephxKeyServer.cc
  auth/cephx/CephxServiceHandler.cc
  auth/AuthServiceHandler.cc
  ${osd_mon_files} mon/Paxos.cc 
  mon/PaxosService.cc
  mon/OSDMonitor.cc
  mon/MDSMonitor.cc
  mon/MonmapMonitor.cc 
  mon/LogMonitor.cc
  mon/AuthMonitor.cc
  mon/Elector.cc
  mon/HealthMonitor.cc
  ${os_mon_files}
  mon/DataHealthService.cc
  mon/PGMonitor.cc
  mon/PGMap.cc
  mon/ConfigKeyService.cc)

set(common_util_src
  common/util.cc)
add_library(common_util_obj OBJECT ${common_util_src})
add_library(mon STATIC ${lib_mon_srcs} $<TARGET_OBJECTS:mon_common_objs>
  $<TARGET_OBJECTS:kv_objs> $<TARGET_OBJECTS:osd_mon_objs>
  $<TARGET_OBJECTS:common_util_obj>)

set(ceph_mon_srcs
  ceph_mon.cc
  common/TextTable.cc)
add_executable(ceph-mon ${ceph_mon_srcs} $<TARGET_OBJECTS:heap_profiler_objs>)
add_dependencies(ceph-mon erasure_code_plugins)
      target_link_libraries(ceph-mon mon ${Boost_THREAD_LIBRARY} common os global ${EXTRALIBS}
  ${CMAKE_DL_LIBS} ${ALLOC_LIBS})
install(TARGETS ceph-mon DESTINATION bin)

# OSD
if(${HAVE_XFS})
  set(libos_xfs_srcs
    os/filestore/XfsFileStoreBackend.cc
    os/fs/XFS.cc)
endif(${HAVE_XFS})
set(libos_srcs
  os/ObjectStore.cc
  os/Transaction.cc
  os/filestore/chain_xattr.cc
  os/filestore/BtrfsFileStoreBackend.cc
  os/filestore/DBObjectMap.cc
  os/filestore/FileJournal.cc
  os/filestore/FileStore.cc
  os/filestore/GenericFileStoreBackend.cc
  os/filestore/JournalingObjectStore.cc
  os/filestore/HashIndex.cc
  os/filestore/IndexManager.cc
  os/filestore/LFNIndex.cc
  os/filestore/WBThrottle.cc
  os/filestore/ZFSFileStoreBackend.cc
  os/keyvaluestore/GenericObjectMap.cc
  os/keyvaluestore/KeyValueStore.cc
  os/memstore/MemStore.cc
  os/kstore/KStore.cc
  os/kstore/kstore_types.cc
  os/bluestore/kv.cc
  os/bluestore/Allocator.cc
  os/bluestore/BlockDevice.cc
  os/bluestore/BlueFS.cc
  os/bluestore/bluefs_types.cc
  os/bluestore/BlueRocksEnv.cc
  os/bluestore/BlueStore.cc
  os/bluestore/bluestore_types.cc
  os/bluestore/FreelistManager.cc
  os/bluestore/StupidAllocator.cc
  os/fs/FS.cc
  ${libos_xfs_srcs})

# make rocksdb statically
add_custom_target(build_rocksdb
    COMMAND 
    EXTRA_CXXFLAGS=-fPIC PORTABLE=1 make static_lib
    WORKING_DIRECTORY ${CMAKE_SOURCE_DIR}/src/rocksdb
    COMMENT "rocksdb building")

# add a imported library for librocksdb.a 
add_library(rocksdb STATIC IMPORTED)
set_property(TARGET rocksdb PROPERTY IMPORTED_LOCATION "${CMAKE_SOURCE_DIR}/src/rocksdb/librocksdb.a") 
add_dependencies(rocksdb build_rocksdb)
set(ROCKSDB_INCLUDE_DIR ${CMAKE_SOURCE_DIR}/src/rocksdb/include)

add_subdirectory(kv)

add_library(os STATIC ${libos_srcs} $<TARGET_OBJECTS:kv_objs>)
if(${HAVE_LIBAIO})
  target_link_libraries(os aio)
endif(${HAVE_LIBAIO})
if(${WITH_LTTNG})
  target_link_libraries(os libos_tp)
endif(${WITH_LTTNG})
target_link_libraries(os kv leveldb snappy rocksdb)

set(cls_references_files objclass/class_api.cc)
add_library(cls_references_objs OBJECT ${cls_references_files})

set(osdc_osd_srcs
  osdc/Objecter.cc
  osdc/Striper.cc)

set(osd_srcs
  osd/OSD.cc
  osd/Watch.cc
  osd/ClassHandler.cc
  osd/OpRequest.cc
  osd/PG.cc
  osd/PGLog.cc
  osd/ReplicatedPG.cc
  osd/ReplicatedBackend.cc
  osd/ECBackend.cc
  osd/ECTransaction.cc
  osd/PGBackend.cc
  osd/OSD.cc
  osd/OSDCap.cc
  osd/Watch.cc
  osd/ClassHandler.cc
  osd/OpRequest.cc
  common/TrackedOp.cc
  osd/SnapMapper.cc
  osd/osd_types.cc
  osd/ECUtil.cc
  objclass/class_api.cc
  ${osdc_osd_srcs})
set(osd_mon_files
  mon/Monitor.cc)
add_library(osd_mon_objs OBJECT ${osd_mon_files})
add_library(osd STATIC ${osd_srcs} $<TARGET_OBJECTS:osd_mon_objs>
  $<TARGET_OBJECTS:cls_references_objs>)
target_link_libraries(osd dl leveldb)
if(${WITH_LTTNG})
  target_link_libraries(osd libosd_tp) 
endif(${WITH_LTTNG})

set(ceph_osd_srcs
  ceph_osd.cc
  objclass/class_api.cc)
add_executable(ceph-osd ${ceph_osd_srcs}
  $<TARGET_OBJECTS:heap_profiler_objs>
  $<TARGET_OBJECTS:common_util_obj>)
add_dependencies(ceph-osd erasure_code_plugins)
target_link_libraries(ceph-osd osd os global ${BLKID_LIBRARIES} ${ALLOC_LIBS})
install(TARGETS ceph-osd DESTINATION bin)

# MDS
if(${WITH_MDS})
  set(mds_srcs 
    mds/Capability.cc
    mds/MDSDaemon.cc
    mds/MDSRank.cc
    mds/Beacon.cc
    mds/flock.cc
    mds/locks.c
    mds/journal.cc
    mds/Server.cc
    mds/Mutation.cc
    mds/MDCache.cc
    mds/RecoveryQueue.cc
    mds/StrayManager.cc
    mds/Locker.cc
    mds/Migrator.cc
    mds/MDBalancer.cc
    mds/CDentry.cc
    mds/CDir.cc
    mds/CInode.cc
    mds/LogEvent.cc
    mds/MDSTable.cc
    mds/InoTable.cc
    mds/JournalPointer.cc
    mds/MDSTableClient.cc
    mds/MDSTableServer.cc
    mds/ScrubStack.cc
    mds/SimpleLock.cc
    mds/SnapRealm.cc
    mds/SnapServer.cc
    mds/snap.cc
    mds/SessionMap.cc
    mds/MDSContext.cc
    mds/MDSAuthCaps.cc
    mds/MDLog.cc
    ${CMAKE_SOURCE_DIR}/src/common/TrackedOp.cc
    ${CMAKE_SOURCE_DIR}/src/osdc/Journaler.cc)
  add_library(mds ${mds_srcs})
  set(ceph_mds_srcs
    ceph_mds.cc)
  add_executable(ceph-mds ${ceph_mds_srcs}
    $<TARGET_OBJECTS:heap_profiler_objs>
    $<TARGET_OBJECTS:common_util_obj>)
  target_link_libraries(ceph-mds mds osdc ${CMAKE_DL_LIBS} global
    ${ALLOC_LIBS} ${Boost_THREAD_LIBRARY})
  install(TARGETS ceph-mds DESTINATION bin)
endif(${WITH_MDS})

add_subdirectory(erasure-code)

set(crushtool_srcs
    tools/crushtool.cc)
add_executable(crushtool ${crushtool_srcs})
target_link_libraries(crushtool global)
install(TARGETS crushtool DESTINATION bin)

# Support/Tools
add_subdirectory(gmock)
add_subdirectory(test)
set(cephfs_srcs cephfs.cc)
add_executable(cephfstool ${cephfs_srcs})
target_link_libraries(cephfstool common ${EXTRALIBS})
set_target_properties(cephfstool PROPERTIES OUTPUT_NAME cephfs)
install(TARGETS cephfstool DESTINATION bin)

set(compressor_srcs 
  compressor/Compressor.cc
  compressor/AsyncCompressor.cc)
add_library(compressor STATIC ${compressor_srcs})
target_link_libraries(compressor common snappy)

add_executable(ceph-client-debug tools/ceph-client-debug.cc)
target_link_libraries(ceph-client-debug cephfs librados global common)
install(TARGETS ceph-client-debug DESTINATION bin/debug)

add_executable(ceph-kvstore-tool tools/ceph_kvstore_tool.cc)
target_link_libraries(ceph-kvstore-tool os global ${UNITTEST_CXX_FLAGS})
install(TARGETS ceph-kvstore-tool DESTINATION bin)

#set(ceph_srcs tools/ceph.cc tools/common.cc)
#add_executable(ceph ${ceph_srcs})
#target_link_libraries(ceph global ${LIBEDIT_LIBS})

set(ceph_conf_srcs
  tools/ceph_conf.cc)
add_executable(ceph-conf ${ceph_conf_srcs})
target_link_libraries(ceph-conf global)
install(TARGETS ceph-conf DESTINATION bin)

set(monmaptool_srcs
  tools/monmaptool.cc)
add_executable(monmaptool ${monmaptool_srcs})
target_link_libraries(monmaptool global)
install(TARGETS monmaptool DESTINATION bin)

set(osdomaptool_srcs
  tools/osdmaptool.cc)
add_executable(osdmaptool ${osdomaptool_srcs})
target_link_libraries(osdmaptool global)
install(TARGETS osdmaptool DESTINATION bin)

set(ceph_psim_srcs
  tools/psim.cc)
add_executable(ceph-psim ${ceph_psim_srcs})
target_link_libraries(ceph-psim global)
install(TARGETS ceph-psim DESTINATION bin)

set(ceph_authtool_srcs
  tools/ceph_authtool.cc)
add_executable(ceph-authtool ${ceph_authtool_srcs})
target_link_libraries(ceph-authtool global ${EXTRALIBS} ${CRYPTO_LIBS})
install(TARGETS ceph-authtool DESTINATION bin)

configure_file(${CMAKE_SOURCE_DIR}/src/ceph-coverage.in
  ${CMAKE_BINARY_DIR}/ceph-coverage @ONLY)

configure_file(${CMAKE_SOURCE_DIR}/src/ceph-debugpack.in
  ${CMAKE_BINARY_DIR}/ceph-debugpack @ONLY)

configure_file(${CMAKE_SOURCE_DIR}/src/ceph.in
  ${CMAKE_BINARY_DIR}/ceph @ONLY)

configure_file(${CMAKE_SOURCE_DIR}/src/ceph-crush-location.in
  ${CMAKE_BINARY_DIR}/ceph-crush-location @ONLY)

configure_file(${CMAKE_SOURCE_DIR}/src/init-ceph.in
  ${CMAKE_BINARY_DIR}/init-ceph @ONLY)

install(PROGRAMS
  ${CMAKE_BINARY_DIR}/ceph
  ${CMAKE_BINARY_DIR}/ceph-debugpack
  ${CMAKE_BINARY_DIR}/ceph-coverage
  ${CMAKE_BINARY_DIR}/init-ceph
  ${CMAKE_SOURCE_DIR}/src/ceph-run
  ${CMAKE_SOURCE_DIR}/src/vstart.sh
  ${CMAKE_SOURCE_DIR}/src/ceph-clsinfo
  DESTINATION bin)

install(FILES
  ${CMAKE_SOURCE_DIR}/doc/start/ceph.conf
  DESTINATION ${sysconfdir}/ceph/ RENAME ceph.conf.example)

install(PROGRAMS
  ${CMAKE_SOURCE_DIR}/src/ceph_common.sh
  DESTINATION ${CMAKE_INSTALL_PREFIX}/lib/ceph)

install(PROGRAMS
  ${CMAKE_SOURCE_DIR}/src/ceph-create-keys
  ${CMAKE_SOURCE_DIR}/src/ceph-disk
  ${CMAKE_SOURCE_DIR}/src/ceph-disk-udev
  DESTINATION sbin)

set(parse_secret_files
  common/secret.c)
add_library(parse_secret_objs OBJECT ${parse_secret_files})

if(WITH_LIBCEPHFS)
  set(libclient_srcs
    client/Client.cc
    client/Dentry.cc
    client/Inode.cc
    client/MetaRequest.cc
    client/ClientSnapRealm.cc
    client/MetaSession.cc
    client/Trace.cc)
  add_library(client ${libclient_srcs})
  target_link_libraries(client osdc mds ${LIBEDIT_LIBS})
  set(libcephfs_srcs libcephfs.cc)
  add_library(cephfs SHARED ${libcephfs_srcs})
if(${ENABLE_SHARED})
  set_target_properties(cephfs PROPERTIES OUTPUT_NAME cephfs VERSION 1.0.0
    SOVERSION 1)
endif(${ENABLE_SHARED})
  target_link_libraries(cephfs client global)
  install(TARGETS cephfs DESTINATION lib)
  install(DIRECTORY
    "${CMAKE_SOURCE_DIR}/src/include/cephfs"
    DESTINATION include)
  set(ceph_syn_srcs
    ceph_syn.cc
    client/SyntheticClient.cc)
  add_executable(ceph-syn ${ceph_syn_srcs})
  target_link_libraries(ceph-syn client global)

  set(mount_ceph_srcs
    mount/mount.ceph.c)
  add_executable(mount.ceph ${mount_ceph_srcs}
    $<TARGET_OBJECTS:parse_secret_objs>
    $<TARGET_OBJECTS:common_mountcephfs_objs>)
  target_link_libraries(mount.ceph keyutils)

  install(TARGETS ceph-syn DESTINATION bin)
  install(TARGETS mount.ceph DESTINATION sbin)

  if(HAVE_FUSE)
    set(ceph_fuse_srcs
      ceph_fuse.cc
      client/fuse_ll.cc)
    add_executable(ceph-fuse ${ceph_fuse_srcs})
    target_link_libraries(ceph-fuse fuse client global)
    set_target_properties(ceph-fuse PROPERTIES COMPILE_FLAGS "-I${FUSE_INCLUDE_DIRS}")
    install(TARGETS ceph-fuse DESTINATION bin)
  endif(HAVE_FUSE)
endif(WITH_LIBCEPHFS)

set(journal_srcs
  journal/AsyncOpTracker.cc
  journal/Entry.cc
  journal/Future.cc
  journal/FutureImpl.cc
  journal/Journaler.cc
  journal/JournalMetadata.cc
  journal/JournalPlayer.cc
  journal/JournalRecorder.cc
  journal/JournalTrimmer.cc
  journal/ObjectPlayer.cc
  journal/ObjectRecorder.cc
  journal/Utils.cc)
add_library(journal ${journal_srcs})

if(${WITH_RBD})
  set(librbd_srcs
    krbd.cc
    common/ContextCompletion.cc
    librbd/AioCompletion.cc
    librbd/AioImageRequest.cc
    librbd/AioImageRequestWQ.cc
    librbd/AioObjectRequest.cc
    librbd/AsyncObjectThrottle.cc
    librbd/AsyncOperation.cc
    librbd/AsyncRequest.cc
    librbd/CopyupRequest.cc
    librbd/DiffIterate.cc
    librbd/ExclusiveLock.cc
    librbd/ImageCtx.cc
    librbd/ImageState.cc
    librbd/ImageWatcher.cc
    librbd/internal.cc
    librbd/Journal.cc
    librbd/JournalReplay.cc
    librbd/JournalTypes.cc
    librbd/librbd.cc
    librbd/LibrbdAdminSocketHook.cc
    librbd/LibrbdWriteback.cc
    librbd/ObjectMap.cc
    librbd/Utils.cc
    librbd/exclusive_lock/AcquireRequest.cc
    librbd/exclusive_lock/ReleaseRequest.cc
    librbd/image/CloseRequest.cc
    librbd/image/OpenRequest.cc
    librbd/image/RefreshParentRequest.cc
    librbd/image/RefreshRequest.cc
    librbd/image/SetSnapRequest.cc
    librbd/object_map/InvalidateRequest.cc
    librbd/object_map/LockRequest.cc
    librbd/object_map/Request.cc
    librbd/object_map/RefreshRequest.cc
    librbd/object_map/ResizeRequest.cc
    librbd/object_map/SnapshotCreateRequest.cc
    librbd/object_map/SnapshotRemoveRequest.cc
    librbd/object_map/SnapshotRollbackRequest.cc
    librbd/object_map/UnlockRequest.cc
    librbd/object_map/UpdateRequest.cc
    librbd/operation/FlattenRequest.cc
    librbd/operation/RebuildObjectMapRequest.cc
    librbd/operation/RenameRequest.cc
    librbd/operation/Request.cc
    librbd/operation/ResizeRequest.cc
    librbd/operation/SnapshotCreateRequest.cc
    librbd/operation/SnapshotProtectRequest.cc
    librbd/operation/SnapshotRemoveRequest.cc
    librbd/operation/SnapshotRenameRequest.cc
    librbd/operation/SnapshotRollbackRequest.cc
    librbd/operation/SnapshotUnprotectRequest.cc
    librbd/operation/TrimRequest.cc
    librbd/WatchNotifyTypes.cc)
  add_library(librbd ${CEPH_SHARED} ${librbd_srcs}
    $<TARGET_OBJECTS:osdc_rbd_objs>
    $<TARGET_OBJECTS:common_util_obj>)
  target_link_libraries(librbd PRIVATE librados common journal
    cls_lock_client cls_rbd_client cls_journal_client udev
    ${CMAKE_DL_LIBS})
  if(${WITH_LTTNG})
    target_link_libraries(librbd PUBLIC librbd_tp)
  endif(${WITH_LTTNG})
  if(${ENABLE_SHARED})
    set_target_properties(librbd PROPERTIES VERSION "1.0.0" SOVERSION "1"
      OUTPUT_NAME rbd)
  endif(${ENABLE_SHARED})
  install(TARGETS librados librbd DESTINATION lib)
  set(rbd_srcs
    tools/rbd/rbd.cc
    tools/rbd/ArgumentTypes.cc
    tools/rbd/IndentStream.cc
    tools/rbd/OptionPrinter.cc
    tools/rbd/Shell.cc
    tools/rbd/Utils.cc
    tools/rbd/action/BenchWrite.cc
    tools/rbd/action/Children.cc
    tools/rbd/action/Clone.cc
    tools/rbd/action/Copy.cc
    tools/rbd/action/Create.cc
    tools/rbd/action/Diff.cc
    tools/rbd/action/DiskUsage.cc
    tools/rbd/action/Export.cc
    tools/rbd/action/ExportDiff.cc
    tools/rbd/action/Feature.cc
    tools/rbd/action/Flatten.cc
    tools/rbd/action/ImageMeta.cc
    tools/rbd/action/Import.cc
    tools/rbd/action/ImportDiff.cc
    tools/rbd/action/Info.cc
    tools/rbd/action/Journal.cc
    tools/rbd/action/Kernel.cc
    tools/rbd/action/List.cc
    tools/rbd/action/Lock.cc
    tools/rbd/action/MergeDiff.cc
    tools/rbd/action/MirrorPool.cc
    tools/rbd/action/Nbd.cc
    tools/rbd/action/ObjectMap.cc
    tools/rbd/action/Remove.cc
    tools/rbd/action/Rename.cc
    tools/rbd/action/Resize.cc
    tools/rbd/action/Snap.cc
    tools/rbd/action/Status.cc
    tools/rbd/action/Watch.cc
    common/TextTable.cc)
  add_executable(rbd ${rbd_srcs} $<TARGET_OBJECTS:common_util_obj>
    $<TARGET_OBJECTS:parse_secret_objs>
    $<TARGET_OBJECTS:heap_profiler_objs>)
  set_target_properties(rbd PROPERTIES OUTPUT_NAME rbd)
  target_link_libraries(rbd librbd librados global common keyutils udev
    ${Boost_REGEX_LIBRARY} ${Boost_PROGRAM_OPTIONS_LIBRARY} 
    ${BLKID_LIBRARIES} ${CMAKE_DL_LIBS} ${ALLOC_LIBS})
  install(TARGETS rbd DESTINATION bin)
  install(PROGRAMS ${CMAKE_SOURCE_DIR}/src/ceph-rbdnamer DESTINATION bin)
  install(PROGRAMS ${CMAKE_SOURCE_DIR}/src/rbdmap DESTINATION bin)
  add_subdirectory(rbd_replay)
endif(${WITH_RBD})

# RadosGW
if(${WITH_KVS})
  set(kvs_srcs
    key_value_store/cls_kvs.cc)
  add_library(cls_kvs SHARED ${kvs_srcs})
  set_target_properties(cls_kvs PROPERTIES VERSION "1.0.0" SOVERSION "1")
  install(TARGETS cls_kvs DESTINATION lib/rados-classes)
endif(${WITH_KVS})

if(${WITH_RADOSGW})
  set(rgw_a_srcs
    rgw/librgw.cc
    rgw/rgw_acl.cc
    rgw/rgw_acl_s3.cc
    rgw/rgw_acl_swift.cc
    rgw/rgw_client_io.cc
    rgw/rgw_fcgi.cc
    rgw/rgw_xml.cc
    rgw/rgw_usage.cc
    rgw/rgw_json_enc.cc
    rgw/rgw_user.cc
    rgw/rgw_bucket.cc
    rgw/rgw_tools.cc
    rgw/rgw_rados.cc
    rgw/rgw_http_client.cc
    rgw/rgw_rest_client.cc
    rgw/rgw_rest_conn.cc
    rgw/rgw_op.cc
    rgw/rgw_basic_types.cc
    rgw/rgw_common.cc
    rgw/rgw_cache.cc
    rgw/rgw_formats.cc
    rgw/rgw_log.cc
    rgw/rgw_multi.cc
    rgw/rgw_policy_s3.cc
    rgw/rgw_gc.cc
    rgw/rgw_multi_del.cc
    rgw/rgw_env.cc
    rgw/rgw_cors.cc
    rgw/rgw_cors_s3.cc
    rgw/rgw_auth_s3.cc
    rgw/rgw_metadata.cc
    rgw/rgw_replica_log.cc
    rgw/rgw_keystone.cc
    rgw/rgw_quota.cc
    rgw/rgw_sync.cc
    rgw/rgw_data_sync.cc
    rgw/rgw_dencoder.cc
    rgw/rgw_period_pusher.cc
    rgw/rgw_realm_reloader.cc
    rgw/rgw_realm_watcher.cc
    rgw/rgw_coroutine.cc
    rgw/rgw_cr_rados.cc
    rgw/rgw_object_expirer_core.cc)

  add_library(rgw_a STATIC ${rgw_a_srcs})
  target_include_directories(rgw_a PUBLIC "${CMAKE_SOURCE_DIR}/src/civetweb/include")
  target_link_libraries(rgw_a librados cls_rgw_client cls_refcount_client
    cls_log_client cls_statelog_client cls_timeindex_client cls_version_client
    cls_replica_log_client cls_user_client curl global expat)

  if(HAVE_BOOST_ASIO_COROUTINE)
    target_compile_definitions(rgw_a PUBLIC "HAVE_BOOST_ASIO_COROUTINE")
  endif()

  set(radosgw_srcs
    rgw/rgw_resolve.cc
    rgw/rgw_rest.cc
    rgw/rgw_rest_swift.cc
    rgw/rgw_rest_s3.cc
    rgw/rgw_rest_usage.cc
    rgw/rgw_rest_user.cc
    rgw/rgw_rest_bucket.cc
    rgw/rgw_rest_metadata.cc
    rgw/rgw_replica_log.cc
    rgw/rgw_rest_log.cc
    rgw/rgw_rest_opstate.cc
    rgw/rgw_rest_replica_log.cc
    rgw/rgw_rest_config.cc
    rgw/rgw_rest_realm.cc
    rgw/rgw_http_client.cc
    rgw/rgw_swift.cc
    rgw/rgw_swift_auth.cc
    rgw/rgw_loadgen.cc
    rgw/rgw_civetweb.cc
    rgw/rgw_civetweb_log.cc
    civetweb/src/civetweb.c
    rgw/rgw_main.cc
    rgw/rgw_sync.cc
    rgw/rgw_data_sync.cc)

  set(radosgw_admin_srcs
    rgw/rgw_admin.cc
    rgw/rgw_orphan.cc
    rgw/rgw_sync.cc
    rgw/rgw_data_sync.cc)

  set(radosgw_object_expirer_srcs
    rgw/rgw_object_expirer.cc)

  add_executable(radosgw ${radosgw_srcs} $<TARGET_OBJECTS:heap_profiler_objs>)
<<<<<<< HEAD
  target_link_libraries(radosgw rgw_a fcgi resolv ${TCMALLOC_LIBS})
  install(TARGETS radosgw DESTINATION bin)

  add_executable(radosgw-admin ${radosgw_admin_srcs} $<TARGET_OBJECTS:heap_profiler_objs>)
  target_link_libraries(radosgw-admin rgw_a ${TCMALLOC_LIBS})

  install(TARGETS radosgw-admin DESTINATION bin)

  add_executable(radosgw-object-expirer ${radosgw_object_expirer_srcs} $<TARGET_OBJECTS:heap_profiler_objs>)
  target_link_libraries(radosgw-object-expirer rgw_a ${TCMALLOC_LIBS})
=======
  target_link_libraries(radosgw rgw_a librados
    cls_rgw_client cls_lock_client cls_refcount_client
    cls_log_client cls_statelog_client cls_timeindex_client
    cls_version_client cls_replica_log_client cls_user_client
    curl expat global fcgi resolv ${BLKID_LIBRARIES} ${ALLOC_LIBS})
  install(TARGETS radosgw DESTINATION bin)

  add_executable(radosgw-admin ${radosgw_admin_srcs} $<TARGET_OBJECTS:heap_profiler_objs>)
  target_link_libraries(radosgw-admin rgw_a librados
    cls_rgw_client cls_lock_client cls_refcount_client
    cls_log_client cls_statelog_client cls_timeindex_client
    cls_version_client cls_replica_log_client cls_user_client
    curl expat global fcgi resolv ${BLKID_LIBRARIES} ${ALLOC_LIBS})
  install(TARGETS radosgw-admin DESTINATION bin)

  add_executable(radosgw-object-expirer ${radosgw_object_expirer_srcs} $<TARGET_OBJECTS:heap_profiler_objs>)
  target_link_libraries(radosgw-object-expirer rgw_a librados
    cls_rgw_client cls_lock_client cls_refcount_client
    cls_log_client cls_statelog_client cls_timeindex_client
    cls_version_client cls_replica_log_client cls_user_client
    curl expat global fcgi resolv ${ALLOC_LIBS})
>>>>>>> 7e8c9bc2
  install(TARGETS radosgw-object-expirer DESTINATION bin)
endif(${WITH_RADOSGW})

# Everything you need to spin up a cluster with vstart.sh
add_custom_target(vstart DEPENDS
    ceph-osd
    ceph-mon
    ceph-mds
    ceph-authtool
    ceph-conf
    monmaptool
    crushtool)

# Everything you need to run CephFS tests
add_custom_target(cephfs_testing DEPENDS
    vstart
    rados
    ceph-fuse
    ceph-dencoder
    cephfs-journal-tool
    cephfs-data-scan
    cephfs-table-tool)
<|MERGE_RESOLUTION|>--- conflicted
+++ resolved
@@ -1176,18 +1176,6 @@
     rgw/rgw_object_expirer.cc)
 
   add_executable(radosgw ${radosgw_srcs} $<TARGET_OBJECTS:heap_profiler_objs>)
-<<<<<<< HEAD
-  target_link_libraries(radosgw rgw_a fcgi resolv ${TCMALLOC_LIBS})
-  install(TARGETS radosgw DESTINATION bin)
-
-  add_executable(radosgw-admin ${radosgw_admin_srcs} $<TARGET_OBJECTS:heap_profiler_objs>)
-  target_link_libraries(radosgw-admin rgw_a ${TCMALLOC_LIBS})
-
-  install(TARGETS radosgw-admin DESTINATION bin)
-
-  add_executable(radosgw-object-expirer ${radosgw_object_expirer_srcs} $<TARGET_OBJECTS:heap_profiler_objs>)
-  target_link_libraries(radosgw-object-expirer rgw_a ${TCMALLOC_LIBS})
-=======
   target_link_libraries(radosgw rgw_a librados
     cls_rgw_client cls_lock_client cls_refcount_client
     cls_log_client cls_statelog_client cls_timeindex_client
@@ -1209,7 +1197,6 @@
     cls_log_client cls_statelog_client cls_timeindex_client
     cls_version_client cls_replica_log_client cls_user_client
     curl expat global fcgi resolv ${ALLOC_LIBS})
->>>>>>> 7e8c9bc2
   install(TARGETS radosgw-object-expirer DESTINATION bin)
 endif(${WITH_RADOSGW})
 
